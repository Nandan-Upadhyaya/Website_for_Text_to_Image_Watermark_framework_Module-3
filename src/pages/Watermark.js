--- conflicted
+++ resolved
@@ -735,19 +735,6 @@
                   </>
                 )}
 
-<<<<<<< HEAD
-                <div>
-                  <label className="block text-sm font-medium text-gray-700 dark:text-gray-300 mb-2">
-                    Position
-                  </label>
-                  <div className="grid grid-cols-2 gap-2">
-                    <label className="inline-flex items-center"><input type="radio" name="pos" value="NW" checked={settings.position==='NW'} onChange={()=> setSettings({...settings, position:'NW'})} /><span className="ml-2 text-gray-700 dark:text-gray-300">Top left</span></label>
-                    <label className="inline-flex items-center"><input type="radio" name="pos" value="NE" checked={settings.position==='NE'} onChange={()=> setSettings({...settings, position:'NE'})} /><span className="ml-2 text-gray-700 dark:text-gray-300">Top right</span></label>
-                    <label className="inline-flex items-center"><input type="radio" name="pos" value="SW" checked={settings.position==='SW'} onChange={()=> setSettings({...settings, position:'SW'})} /><span className="ml-2 text-gray-700 dark:text-gray-300">Bottom left</span></label>
-                    <label className="inline-flex items-center"><input type="radio" name="pos" value="SE" checked={settings.position==='SE'} onChange={()=> setSettings({...settings, position:'SE'})} /><span className="ml-2 text-gray-700 dark:text-gray-300">Bottom right</span></label>
-                  </div>
-                </div>
-=======
                 {/* Invisible watermark specific settings */}
                 {watermarkType === 'invisible' && (
                   <div>
@@ -783,7 +770,6 @@
                         <label className="inline-flex items-center"><input type="radio" name="pos" value="SE" checked={settings.position==='SE'} onChange={()=> setSettings({...settings, position:'SE'})} /><span className="ml-2 text-gray-700 dark:text-gray-300">Bottom Left</span></label>
                       </div>
                     </div>
->>>>>>> 95be1d59
 
                     <div className="grid grid-cols-2 gap-4">
                   <div>
