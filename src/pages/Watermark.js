--- conflicted
+++ resolved
@@ -25,14 +25,11 @@
     scale: 20,
     paddingX: 5,
     paddingY: 5,
-<<<<<<< HEAD
-    paddingUnit: 'px',
-    autoResize: true
-=======
     paddingUnit: 'percentage',
     autoResize: true,
     rotation: 0 // rotation angle in degrees (0-360)
->>>>>>> da411773
+    paddingUnit: 'px',
+    autoResize: true
   });
 
   const [watermarkMode, setWatermarkMode] = useState('image'); // 'image' | 'text'
@@ -584,20 +581,11 @@
                     Position
                   </label>
                   <div className="grid grid-cols-2 gap-2">
-<<<<<<< HEAD
                     <label className="inline-flex items-center"><input type="radio" name="pos" value="NW" checked={settings.position==='NW'} onChange={()=> setSettings({...settings, position:'NW'})} /><span className="ml-2 text-gray-700 dark:text-gray-300">Top left</span></label>
                     <label className="inline-flex items-center"><input type="radio" name="pos" value="NE" checked={settings.position==='NE'} onChange={()=> setSettings({...settings, position:'NE'})} /><span className="ml-2 text-gray-700 dark:text-gray-300">Top right</span></label>
                     <label className="inline-flex items-center"><input type="radio" name="pos" value="SW" checked={settings.position==='SW'} onChange={()=> setSettings({...settings, position:'SW'})} /><span className="ml-2 text-gray-700 dark:text-gray-300">Bottom left</span></label>
                     <label className="inline-flex items-center"><input type="radio" name="pos" value="SE" checked={settings.position==='SE'} onChange={()=> setSettings({...settings, position:'SE'})} /><span className="ml-2 text-gray-700 dark:text-gray-300">Bottom right</span></label>
-                    <label className="inline-flex items-center col-span-2"><input type="radio" name="pos" value="C" checked={settings.position==='C'} onChange={()=> setSettings({...settings, position:'C'})} /><span className="ml-2">Center</span></label>
-                  </div>
-=======
-                    <label className="inline-flex items-center"><input type="radio" name="pos" value="NW" checked={settings.position==='NW'} onChange={()=> setSettings({...settings, position:'NW'})} /><span className="ml-2 text-gray-700 dark:text-gray-300">Top Right</span></label>
-                    <label className="inline-flex items-center"><input type="radio" name="pos" value="NE" checked={settings.position==='NE'} onChange={()=> setSettings({...settings, position:'NE'})} /><span className="ml-2 text-gray-700 dark:text-gray-300">Top Left</span></label>
-                    <label className="inline-flex items-center"><input type="radio" name="pos" value="SW" checked={settings.position==='SW'} onChange={()=> setSettings({...settings, position:'SW'})} /><span className="ml-2 text-gray-700 dark:text-gray-300">Bottom Right</span></label>
-                    <label className="inline-flex items-center"><input type="radio" name="pos" value="SE" checked={settings.position==='SE'} onChange={()=> setSettings({...settings, position:'SE'})} /><span className="ml-2 text-gray-700 dark:text-gray-300">Bottom Left</span></label>
-                    </div>
->>>>>>> da411773
+                  </div>
                 </div>
 
                 <div className="grid grid-cols-2 gap-4">
@@ -607,11 +595,7 @@
                     </label>
                     <input
                       type="range"
-<<<<<<< HEAD
-                      min="-30"
-=======
                       min="0"
->>>>>>> da411773
                       max="50"
                       value={settings.paddingX}
                       onChange={(e) => setSettings({...settings, paddingX: parseInt(e.target.value)})}
@@ -624,11 +608,7 @@
                     </label>
                     <input
                       type="range"
-<<<<<<< HEAD
-                      min="-30"
-=======
                       min="0"
->>>>>>> da411773
                       max="50"
                       value={settings.paddingY}
                       onChange={(e) => setSettings({...settings, paddingY: parseInt(e.target.value)})}
